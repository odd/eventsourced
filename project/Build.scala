--- conflicted
+++ resolved
@@ -23,22 +23,10 @@
   val Akka  = "2.1.1"
 }
 
-<<<<<<< HEAD
-  val defaultSettings = buildSettings ++ Seq(
-    resolvers ++= Seq(
-      typesafeRepo, 
-      journalioRepo, 
-      "Akka Repo" at "http://akka.io/repository", 
-      "Sonatype Releases" at "http://oss.sonatype.org/content/repositories/releases",
-      "Sonatype Snapshots" at "http://oss.sonatype.org/content/repositories/snapshots"),
-    scalacOptions ++= Seq("-unchecked"),
-    parallelExecution in Test := false
-=======
 object Compiler {
   val defaultSettings = Seq(
     scalacOptions in Compile ++= Seq("-target:jvm-1.6", "-unchecked", "-feature", "-language:postfixOps", "-language:implicitConversions"),
     javacOptions in Compile ++= Seq("-source", "1.6", "-target", "1.6")
->>>>>>> 85b96233
   )
 }
 
@@ -60,32 +48,6 @@
     }
   )
 
-<<<<<<< HEAD
-object Version {
-  val Scala = "2.10.0-RC1"
-  val Akka  = "2.1.0-RC1"
-}
-
-object Dependency {
-  import Version._
-
-  // -----------------------------------------------
-  //  Compile
-  // -----------------------------------------------
-
-  val akkaActor   = "com.typesafe.akka"         %  "akka-actor_2.10.0-RC1"    % Akka      % "compile"
-  val akkaRemote  = "com.typesafe.akka"         %  "akka-remote_2.10.0-RC1"   % Akka      % "compile"
-  val commonsIo   = "commons-io"                %  "commons-io"    % "2.3"     % "compile"
-  val journalIo   = "journalio"                 %  "journalio"     % "1.2"     % "compile"
-  val levelDbJni  = "org.fusesource.leveldbjni" % "leveldbjni-all" % "1.2"     % "compile"
-  val scalaStm    = "org.scala-tools"           % "scala-stm_2.10.0-RC1"     % "0.6"     % "compile"
-
-  // -----------------------------------------------
-  //  Test
-  // -----------------------------------------------
-
-  val scalaTest = "org.scalatest" % "scalatest_2.10.0-RC1" % "1.8" % "test"
-=======
   val parentSettings = Seq(
     publishArtifact in Compile := false
   )
@@ -100,7 +62,6 @@
     OsgiKeys.exportPackage := commonExport,
     OsgiKeys.privatePackage := Nil
   )
->>>>>>> 85b96233
 }
 
 object Nobootcp {
