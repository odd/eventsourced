/*
 * Copyright 2012-2013 Eligotech BV.
 *
 * Licensed under the Apache License, Version 2.0 (the "License");
 * you may not use this file except in compliance with the License.
 * You may obtain a copy of the License at
 *
 * http://www.apache.org/licenses/LICENSE-2.0
 *
 * Unless required by applicable law or agreed to in writing, software
 * distributed under the License is distributed on an "AS IS" BASIS,
 * WITHOUT WARRANTIES OR CONDITIONS OF ANY KIND, either express or implied.
 * See the License for the specific language governing permissions and
 * limitations under the License.
 */
import sbt._
import Keys._

import com.typesafe.sbt.osgi.SbtOsgi.{ OsgiKeys, osgiSettings, defaultOsgiSettings }

object Version {
  val Scala = "2.10.1"
  val Akka = "2.1.2"
  val ScalaTest = "1.9.1"
}

object Compiler {
  val defaultSettings = Seq(
    scalacOptions in Compile ++= Seq("-target:jvm-1.6", "-unchecked", "-feature", "-language:postfixOps", "-language:implicitConversions"),
    javacOptions in Compile ++= Seq("-source", "1.6", "-target", "1.6")
  )
}

object Tests {
  val defaultSettings = Seq(
    parallelExecution in Test := false
  )
}

object Publish {
  val nexus = "http://repo.eligotech.com/nexus/content/repositories/"

  val defaultSettings = Seq(
    credentials += Credentials(Path.userHome / ".sbt" / ".credentials"),
    publishMavenStyle := true,
    publishTo <<= (version) { (v: String) =>
      if (v.trim.endsWith("SNAPSHOT")) Some("snapshots" at nexus + "eligosource-snapshots")
      else                             Some("releases"  at nexus + "eligosource-releases")
    }
  )

  val parentSettings = Seq(
    publishArtifact in Compile := false
  )
}

object Osgi {
  val commonExport = Seq(
    "org.eligosource*"
  )

  val defaultSettings = defaultOsgiSettings ++ Seq(
    OsgiKeys.exportPackage := commonExport,
    OsgiKeys.privatePackage := Nil
  )
}

object Nobootcp {
  import java.io.File._

  def runNobootcpInputTask(configuration: Configuration) = inputTask {
    (argTask: TaskKey[Seq[String]]) => (argTask, streams, fullClasspath in configuration) map { (at, st, cp) =>
      val runCp = cp.map(_.data).mkString(pathSeparator)
      val runOpts = Seq("-classpath", runCp) ++ at
      val result = Fork.java.fork(None, runOpts, None, Map(), true, StdoutOutput).exitValue()
      if (result != 0) sys.error("Run failed")
    }
  }

  val testNobootcpSettings = test <<= (streams, productDirectories in Test, fullClasspath in Test) map { (st, pd, cp) =>
    val testCp = cp.map(_.data).mkString(pathSeparator)
    val testExec = "org.scalatest.tools.Runner"
    val testPath = pd(0).toString
    val testOpts = Seq("-classpath", testCp, testExec, "-R", testPath, "-o")
    val result = Fork.java.fork(None, testOpts, None, Map(), false, LoggedOutput(st.log)).exitValue()
    if (result != 0) sys.error("Tests failed")
  }

  val runNobootcp = InputKey[Unit]("run-nobootcp", "Runs main classes without Scala library on the boot classpath")

  val mainRunNobootcpSettings = runNobootcp <<= runNobootcpInputTask(Runtime)
  val testRunNobootcpSettings = runNobootcp <<= runNobootcpInputTask(Test)

  lazy val settings =
    mainRunNobootcpSettings ++
    testRunNobootcpSettings ++
    testNobootcpSettings
}

object EventsourcedBuild extends Build {
  lazy val defaultSettings =
    Defaults.defaultSettings ++
    Compiler.defaultSettings ++
    Publish.defaultSettings ++
    Tests.defaultSettings ++
    Osgi.defaultSettings

  lazy val unidocExcludeSettings = Seq(
    Unidoc.unidocExclude := Seq(esCoreTest.id, esExamples.id)
  )
  lazy val unidocSettings =
    Unidoc.defaultSettings ++ unidocExcludeSettings

  lazy val es = Project(
    id = "eventsourced",
    base = file("."),
    settings = defaultSettings ++ unidocSettings ++ Publish.parentSettings
  ) aggregate(esCore, esCoreTest, esExamples, esJournal)

  lazy val esCore = Project(
    id = "eventsourced-core",
    base = file("es-core"),
    settings = defaultSettings
  )

  lazy val esCoreTest = Project(
    id = "eventsourced-core-test",
    base = file("es-core-test"),
    settings = defaultSettings
  ) dependsOn(esCore,
    esJournalLeveldb % "test->test;compile->compile",
    esJournalHbase % "test->test;compile->compile"
  )

  lazy val esExamples = Project(
    id = "eventsourced-examples",
    base = file("es-examples"),
    settings = defaultSettings
  ) dependsOn(esCore, esCoreTest % "compile->test", esJournalLeveldb, esJournalJournalio, esJournalHbase)

  lazy val esJournal = Project(
    id = "eventsourced-journal",
    base = file("es-journal"),
    settings = defaultSettings ++ Publish.parentSettings
<<<<<<< HEAD
  ) aggregate(esJournalCommon, esJournalInmem, esJournalLeveldb, esJournalJournalio, esJournalMongodb)
=======
  ) aggregate(esJournalCommon, esJournalInmem, esJournalHbase, esJournalLeveldb, esJournalJournalio)
>>>>>>> 3be4a17c

  lazy val esJournalCommon = Project(
    id = "eventsourced-journal-common",
    base = file("es-journal/es-journal-common"),
    settings = defaultSettings
  ) dependsOn(esCore)

  lazy val esJournalInmem = Project(
    id = "eventsourced-journal-inmem",
    base = file("es-journal/es-journal-inmem"),
    settings = defaultSettings
  ) dependsOn(esJournalCommon % "test->test;compile->compile")

  lazy val esJournalHbase = Project(
    id = "eventsourced-journal-hbase",
    base = file("es-journal/es-journal-hbase"),
    settings = defaultSettings ++ Defaults.itSettings
  ) dependsOn(esJournalCommon % "it->test;compile->compile") configs( IntegrationTest )

  lazy val esJournalLeveldb = Project(
    id = "eventsourced-journal-leveldb",
    base = file("es-journal/es-journal-leveldb"),
    settings = defaultSettings
  ) dependsOn(esJournalCommon % "test->test;compile->compile")

  lazy val esJournalJournalio = Project(
    id = "eventsourced-journal-journalio",
    base = file("es-journal/es-journal-journalio"),
    settings = defaultSettings
  ) dependsOn(esJournalCommon % "test->test;compile->compile")

  lazy val esJournalMongodb = Project(
    id = "eventsourced-journal-mongodb",
    base = file("es-journal/es-journal-mongodb"),
    settings = defaultSettings
  ) dependsOn(esJournalCommon % "test->test;compile->compile")
}<|MERGE_RESOLUTION|>--- conflicted
+++ resolved
@@ -142,11 +142,7 @@
     id = "eventsourced-journal",
     base = file("es-journal"),
     settings = defaultSettings ++ Publish.parentSettings
-<<<<<<< HEAD
-  ) aggregate(esJournalCommon, esJournalInmem, esJournalLeveldb, esJournalJournalio, esJournalMongodb)
-=======
-  ) aggregate(esJournalCommon, esJournalInmem, esJournalHbase, esJournalLeveldb, esJournalJournalio)
->>>>>>> 3be4a17c
+  ) aggregate(esJournalCommon, esJournalInmem, esJournalHbase, esJournalLeveldb, esJournalJournalio, esJournalMongodb)
 
   lazy val esJournalCommon = Project(
     id = "eventsourced-journal-common",
